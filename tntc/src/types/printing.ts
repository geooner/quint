import { rowToString, typeToString } from '../IRprinting'
import { Constraint, TypeScheme } from './base'
<<<<<<< HEAD
import { applySubstitution, compose, Substitutions } from './substitutions'
=======
import { Substitutions, applySubstitution } from './substitutions'
>>>>>>> f29d9773

/**
 * Formats the string representation of a constraint
 *
 * @param c the Constraint to be formatted
 *
 * @returns a string with the formatted constraint
 */
export function constraintToString(c: Constraint): string {
  switch (c.kind) {
    case 'eq': return `${typeToString(c.types[0])} ~ ${typeToString(c.types[1])}`
    case 'conjunction': return c.constraints.map(constraintToString).join(' /\\ ')
    case 'empty': return 'true'
  }
}

/**
 * Formats the string representation of a type scheme
 *
 * @param t the type scheme to be formatted
 *
 * @returns a string with the formatted type scheme
 */
<<<<<<< HEAD
export function typeSchemeToString (t: TypeScheme): string {
  const typeNames = Array.from(t.typeVariables)
  const rowNames = Array.from(t.rowVariables)
=======
export function typeSchemeToString(t: TypeScheme): string {
  const names = Array.from(t.variables)
>>>>>>> f29d9773
  const vars: string[] = []

  const typeSubs: Substitutions = typeNames.map((name, i) => {
    vars.push(`t${i}`)
    return { kind: 'type', name, value: { kind: 'var', name: `t${i}` } }
  })
  
  const rowSubs: Substitutions = rowNames.map((name, i) => {
    vars.push(`r${i}`)
    return { kind: 'row', name: name, value: { kind: 'var', name: `r${i}` } }
  })

  const subs = compose(typeSubs, rowSubs)
  const type = applySubstitution(subs, t.type)

  const varsString = vars.length > 0 ? `∀ ${vars.join(', ')} . ` : ''
  return `${varsString}${typeToString(type)}`
}

/**
 * Formats the string representation of substitutions
 *
 * @param subs the Substitution to be formatted
 *
 * @returns a string with the pretty printed substitution
 */
export function substitutionsToString(subs: Substitutions): string {
  const subsString = subs.map(s => {
    if (s.kind === 'type') {
      return `${s.name} |-> ${typeToString(s.value)}`
    } else {
      return `${s.name} |-> ${rowToString(s.value)}`
    }
  })

  return `[ ${subsString.join(', ')} ]`
}<|MERGE_RESOLUTION|>--- conflicted
+++ resolved
@@ -1,10 +1,6 @@
 import { rowToString, typeToString } from '../IRprinting'
 import { Constraint, TypeScheme } from './base'
-<<<<<<< HEAD
-import { applySubstitution, compose, Substitutions } from './substitutions'
-=======
-import { Substitutions, applySubstitution } from './substitutions'
->>>>>>> f29d9773
+import { Substitutions, applySubstitution, compose } from './substitutions'
 
 /**
  * Formats the string representation of a constraint
@@ -28,14 +24,9 @@
  *
  * @returns a string with the formatted type scheme
  */
-<<<<<<< HEAD
-export function typeSchemeToString (t: TypeScheme): string {
+export function typeSchemeToString(t: TypeScheme): string {
   const typeNames = Array.from(t.typeVariables)
   const rowNames = Array.from(t.rowVariables)
-=======
-export function typeSchemeToString(t: TypeScheme): string {
-  const names = Array.from(t.variables)
->>>>>>> f29d9773
   const vars: string[] = []
 
   const typeSubs: Substitutions = typeNames.map((name, i) => {
