--- conflicted
+++ resolved
@@ -69,19 +69,11 @@
 | [Multiline disjunctions][]        | :white_check_mark: | :white_check_mark: | :white_check_mark: | :white_check_mark: | :white_check_mark: | :x:         | :x:       |
 | [Multiline conjunctions][]        | :white_check_mark: | :white_check_mark: | :white_check_mark: | :white_check_mark: | :white_check_mark: | :x:         | :x:       |
 | [Delayed assignment][]            | :white_check_mark: | :white_check_mark: | :white_check_mark: | :white_check_mark: | :white_check_mark: | :x:         | :x:       |
-<<<<<<< HEAD
-| [Higher-order definitions][]      | :white_check_mark: | :white_check_mark: | :white_check_mark: | :white_check_mark: | :x:                | :x:         | :x:       |
-| [Temporal operators][]            | :white_check_mark: | :white_check_mark: | :x:                | :x:                | :x:                | :x:         | :x:       |
-| [Fairness][]                      | :white_check_mark: | :white_check_mark: | :x:                | :x:                | :x:                | :x:         | :x:       |
-| [Unbounded quantifiers][]         | :white_check_mark: | :white_check_mark: | :x:                | :x:                | :x:                | :x:         | :x:       |
-| ~~Strings~~, see #118             | :white_check_mark: | :white_check_mark: | :x:                | :white_check_mark: | :x:                | :x:         | :x:       |
-=======
-| [Higher-order definitions][]      | :white_check_mark: | :white_check_mark: | ?                  | ?                  | :x: [221][]        | :x:         | :x:       |
+| [Higher-order definitions][]      | :white_check_mark: | :white_check_mark: | :white_check_mark: | :white_check_mark: | :x: [221][]        | :x:         | :x:       |
 | [Temporal operators][]            | :white_check_mark: | :white_check_mark: | :x:                | :x:                | :x: *non-goal*     | :x:         | :x:       |
 | [Fairness][]                      | :white_check_mark: | :white_check_mark: | :x:                | :x:                | :x: *non-goal*     | :x:         | :x:       |
 | [Unbounded quantifiers][]         | :white_check_mark: | :white_check_mark: | :x:                | :x:                | :x: *non-goal*     | :x:         | :x:       |
 | [String literals][], see #118     | :white_check_mark: | :white_check_mark: | :x:                | :white_check_mark: | :white_check_mark: | :x:         | :x:       |
->>>>>>> bf3e16f8
 | ~~uninterpreted types~~, see #118 | :white_check_mark: | :white_check_mark: | :x:                | :x:                | :x:                | :x:         | :x:       |
 
 ## Design principles
