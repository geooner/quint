# Changelog

All notable changes to this project will be documented in this file.

The format is based on [Keep a Changelog](https://keepachangelog.com/en/1.0.0/),
and this project adheres to [Semantic Versioning](https://semver.org/spec/v2.0.0.html).

### Added

<<<<<<< HEAD
 - Change the grammar to support multiple modules (#547)
=======
- Operator `fail` (#552)

### Changed

- `assert` is now an action operator, not a run operator (#542)
>>>>>>> 6d452071

## v0.5.2 -- 2023-01-17

### Added

- Hello world tutorial (#510)

### Fixed

- Fix the order of `foldr` in REPL (#536)
- Fix priority for `a^b` and a few other infix operators (#465, #533)

## v0.5.1 -- 2023-01-13

### Fixed

- Fixed REPL output for maps (#497)
- REPL reporting a runtime error on `0^0` (#492)
- Improved how documentation is produced for VSCode compatibility (#485)
- Enable access to builtin documentation parsed from `builtin.qnt` (#485)
- The effect and mode checkers no longer complain about runs (#505)
- Fixed missing lodash dependency (#484)

### Added

- A tutorial on integers (#495)

## v0.5.0 -- 2022-12-22

### Fixed

- Updated installation documentation (#471)
- The tutorial on Booleans now comes in markdown and CodeTour (#517)


### Added

- Added C-like type signatures (#102)

## v0.4.0 -- 2022-12-22

### Added

- Added beginner tutorial based around REPL (#400)
- Added API documentation for builtin operators (#386)

### Changed

- Project renamed to `quint` (#458)
- REPL can now receive input that includes its prompt (#430)
- Calling `quint` without an argument now starts the REPL (#445)
- Renamed vscode plugin package to `quint-vscode` (#463)
- Renamed `quint` package to `@informalsystems/quint`, establishing it under the
  `informalsystems` organization.

### Fixed

- Return exit code 1 when typechecking fails (#389).
- Fixed static checks of polymorphic operators (#447)

## v0.3.0 -- 2022-12-05

- Began keeping CHANGELOG<|MERGE_RESOLUTION|>--- conflicted
+++ resolved
@@ -7,15 +7,12 @@
 
 ### Added
 
-<<<<<<< HEAD
- - Change the grammar to support multiple modules (#547)
-=======
+- Change the grammar to support multiple modules (#547)
 - Operator `fail` (#552)
 
 ### Changed
 
 - `assert` is now an action operator, not a run operator (#542)
->>>>>>> 6d452071
 
 ## v0.5.2 -- 2023-01-17
 
