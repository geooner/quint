use std::rc::Rc;

use crate::evaluator::{CompiledExprWithArgs, CompiledExprWithLazyArgs};
use crate::ir::{ImmutableMap, QuintError};
use crate::value::{ImmutableSet, ImmutableVec, Value};
use fxhash::FxHashSet;
use itertools::Itertools;

pub const LAZY_OPS: [&str; 13] = [
    "assign",
    "actionAny",
    "actionAll",
    "ite",
    "matchVariant",
    "oneOf",
    "and",
    "or",
    "next",
    "implies",
    "then",
    "reps",
    "expect",
];

pub fn compile_lazy_op(op: &str) -> CompiledExprWithLazyArgs {
    CompiledExprWithLazyArgs::from_fn(match op {
        "and" => |env, args| {
            // Short-circuit logical AND
            for arg in args {
                let result = arg.execute(env)?;
                if !result.as_bool() {
                    return Ok(Value::Bool(false));
                }
            }
            Ok(Value::Bool(true))
        },
        "or" => |env, args| {
            // Short-circuit logical OR
            for arg in args {
                let result = arg.execute(env)?;
                if result.as_bool() {
                    return Ok(Value::Bool(true));
                }
            }
            Ok(Value::Bool(false))
        },
        "implies" => |env, args| {
            // Short-circuit logical implication
            let lhs = args[0].execute(env)?;
            if !lhs.as_bool() {
                return Ok(Value::Bool(true));
            }

            args[1].execute(env)
        },
        "actionAny" => |env, args| {
            let next_vars_snapshot = env.var_storage.clone().take_snapshot();

            let mut indices: Vec<usize> = (0..args.len()).collect();
            // Fisher-Yates shuffle algorithm using our randomizer
            for i in (0..indices.len()).rev() {
                let j: usize = env.rand.next(i + 1);
                indices.swap(i, j);
            }

            for i in indices {
                let result = args[i].execute(env)?;

                if result.as_bool() {
                    // Found an enabled action - record it and return true
                    // TODO record
                    return Ok(Value::Bool(true));
                }

                env.var_storage.restore(next_vars_snapshot.clone());
            }
            Ok(Value::Bool(false))
        },
        "actionAll" => |env, args| {
            let next_vars_snapshot = env.var_storage.clone().take_snapshot();

            for action in args {
                let result = action.execute(env)?;
                if !result.as_bool() {
                    env.var_storage.restore(next_vars_snapshot);
                    return Ok(Value::Bool(false));
                }
            }
            Ok(Value::Bool(true))
        },
        "ite" => |env, args| {
            let cond = args[0].execute(env).map(|c| c.as_bool())?;
            if cond {
                args[1].execute(env)
            } else {
                args[2].execute(env)
            }
        },
        "matchVariant" => |env, args| {
            let matched_expr = args[0].execute(env)?;
            let (variant_label, variant_value) = matched_expr.as_variant();
            let cases = &args[1..];

            let matching_case = cases.chunks_exact(2).find_map(|chunk| match chunk {
                [case_label_expr, case_elim_expr] => {
                    let case_label = case_label_expr.execute(env).ok()?;
                    if case_label.as_str() == variant_label || case_label.as_str() == "_" {
                        Some(case_elim_expr)
                    } else {
                        None
                    }
                }
                _ => None,
            });

            match matching_case {
                Some(case_elim_expr) => {
                    let case_elim = case_elim_expr.execute(env)?;
                    case_elim.clone().as_closure()(env, vec![variant_value.clone()])
                }
                None => Err(QuintError::new(
                    "QNT505",
                    &format!("No match for variant {}", variant_label),
                )),
            }
        },
        "oneOf" => |env, args| {
            let set = args[0].execute(env)?;
            let bounds = set.bounds();
            let mut positions = Vec::with_capacity(bounds.len());
            for bound in bounds {
                if bound == 0 {
                    return Err(QuintError::new("QNT509", "Applied oneOf on an empty set"));
                }

                // TODO: The old simulator generates a limited bound for infinite sets

                positions.push(env.rand.next(bound))
            }

            Ok(set.pick(&mut positions.into_iter()))
        },
        _ => {
            panic!("Unknown lazy op: {op}")
        }
    })
}

pub fn compile_eager_op(op: &str) -> CompiledExprWithArgs {
    // To be used at `item` and `nth` which share the same behavior
    fn at_index(list: &ImmutableVec<Value>, index: i64) -> Result<Value, QuintError> {
        if index < 0 || index >= list.len().try_into().unwrap() {
            return Err(QuintError::new("QNT510", "Out of bounds, nth(${index})"));
        }

        Ok(list[index as usize].clone())
    }

    CompiledExprWithArgs::from_fn(match op {
        "Set" => |_env, args| Ok(Value::Set(args.into_iter().collect())),
        "Rec" => |_env, args| {
            Ok(Value::Record(
                args.chunks_exact(2)
                    .map(|chunk| (chunk[0].as_str(), chunk[1].clone()))
                    .collect(),
            ))
        },
        "Tup" => |_env, args| Ok(Value::Tuple(args.into_iter().collect())),
        "List" => |_env, args| Ok(Value::List(args.into_iter().collect())),
        "Map" => |_env, args| {
            Ok(Value::Map(
                args.into_iter().map(|kv| kv.as_tuple2()).collect(),
            ))
        },
        "variant" => |_env, args| Ok(Value::Variant(args[0].as_str(), Rc::new(args[1].clone()))),
        "not" => |_env, args| Ok(Value::Bool(!args[0].as_bool())),
        "iff" => |_env, args| Ok(Value::Bool(args[0].as_bool() == args[1].as_bool())),
        "eq" => |_env, args| Ok(Value::Bool(args[0] == args[1])),
        "neq" => |_env, args| Ok(Value::Bool(args[0] != args[1])),
        "iadd" => |_env, args| Ok(Value::Int(args[0].as_int() + args[1].as_int())),
        "isub" => |_env, args| Ok(Value::Int(args[0].as_int() - args[1].as_int())),
        "imul" => |_env, args| Ok(Value::Int(args[0].as_int() * args[1].as_int())),
        "idiv" => |_env, args| {
            let divisor = args[1].as_int();
            if divisor == 0 {
                return Err(QuintError::new("QNT503", "Division by zero"));
            }

            Ok(Value::Int(args[0].as_int() / divisor))
        },
        "imod" => |_env, args| Ok(Value::Int(args[0].as_int() % args[1].as_int())),
        "ipow" => |_env, args| {
            let base = args[0].as_int();
            let exp = args[1].as_int();
            if base == 0 && exp == 0 {
                return Err(QuintError::new("QNT503", "0^0 is undefined"));
            }
            if exp < 0 {
                return Err(QuintError::new("QNT503", "i^j is undefined for j < 0"));
            }

            Ok(Value::Int(base.pow(exp as u32)))
        },
        "iuminus" => |_env, args| Ok(Value::Int(-args[0].as_int())),
        "ilt" => |_env, args| Ok(Value::Bool(args[0].as_int() < args[1].as_int())),
        "ilte" => |_env, args| Ok(Value::Bool(args[0].as_int() <= args[1].as_int())),
        "igt" => |_env, args| Ok(Value::Bool(args[0].as_int() > args[1].as_int())),
        "igte" => |_env, args| Ok(Value::Bool(args[0].as_int() >= args[1].as_int())),

        "item" => |_env, args| at_index(args[0].as_list(), args[1].as_int() - 1),
        "tuples" => |_env, args| Ok(Value::CrossProduct(args)),

        "range" => |_env, args| {
            let start = args[0].as_int();
            let end = args[1].as_int();
            Ok(Value::List((start..end).map(Value::Int).collect()))
        },
        "nth" => |_env, args| at_index(args[0].as_list(), args[1].as_int()),
        "replaceAt" => |_env, args| {
            let mut list = args[0].as_list().clone();
            let index = args[1].as_int();

            if index < 0 || index >= list.len().try_into().unwrap() {
                return Err(QuintError::new(
                    "QNT510",
                    "Out of bounds, replaceAt(${index})",
                ));
            }

            list[index as usize] = args[2].clone();
            Ok(Value::List(list))
        },

        "head" => |_env, args| {
            // Get the first element of a list. Not allowed in empty lists.
            let list = args[0].as_list();
            match list.head() {
                Some(h) => Ok(h.clone()),
                None => Err(QuintError::new("QNT505", "Called 'head' on an empty list")),
            }
        },

        "tail" => |_env, args| {
            // Get the tail (all elements but the head) of a list. Not allowed in empty lists.
            let list = args[0].as_list();
            if !list.is_empty() {
                Ok(Value::List(list.iter().skip(1).cloned().collect()))
            } else {
                Err(QuintError::new("QNT505", "Called 'tail' on an empty list"))
            }
        },

        "slice" => |_env, args| {
            let list = args[0].as_list();
            let start = args[1].as_int();
            let end = args[2].as_int() as usize;

            if start >= 0 && end <= list.len() && start as usize <= end {
                Ok(Value::List(list.clone().slice(start as usize..end)))
            } else {
                Err(QuintError::new(
                    "QNT506",
                    format!(
                        "slice(..., {start}, {end}) applied to a list of size {size}",
                        start = start,
                        end = end,
                        size = list.len()
                    )
                    .as_str(),
                ))
            }
        },

        "length" => |_env, args| Ok(Value::Int(args[0].cardinality().try_into().unwrap())),
        "append" => |_env, args| {
            let mut list = args[0].as_list().clone();
            list.push_back(args[1].clone());
            Ok(Value::List(list))
        },
        "concat" => |_env, args| {
            let mut list = args[0].as_list().clone();
            list.extend(args[1].as_list().iter().cloned());
            Ok(Value::List(list))
        },
        "indices" => |_env, args| {
            let size: i64 = args[0].cardinality().try_into().unwrap();
            Ok(Value::Interval(0, size - 1))
        },

        "field" => |_env, args| {
            Ok(args[0]
                .as_record_map()
                .get(&args[1].as_str())
                .unwrap()
                .clone())
        },

        "fieldNames" => |_env, args| {
            Ok(Value::Set(
                args[0]
                    .as_record_map()
                    .keys()
                    .map(|s| Value::Str(s.clone()))
                    .collect(),
            ))
        },

        "with" => |_env, args| {
            let mut record = args[0].as_record_map().clone();
            record.insert(args[1].as_str().to_string(), args[2].clone());
            Ok(Value::Record(record))
        },

        "powerset" => |_env, args| Ok(Value::PowerSet(Rc::new(args[0].clone()))),
        "contains" => |_env, args| Ok(Value::Bool(args[0].contains(&args[1]))),
        "in" => |_env, args| Ok(Value::Bool(args[1].contains(&args[0]))),
        "subseteq" => |_env, args| Ok(Value::Bool(args[0].subseteq(&args[1]))),
        "exclude" => |_env, args| {
            Ok(Value::Set(
                args[0]
                    .as_set()
                    .into_owned()
                    .relative_complement(args[1].as_set().into_owned()),
            ))
        },
        "union" => |_env, args| {
            Ok(Value::Set(
                args[0]
                    .as_set()
                    .into_owned()
                    .union(args[1].as_set().into_owned()),
            ))
        },
        "intersect" => |_env, args| {
            Ok(Value::Set(
                args[0]
                    .as_set()
                    .into_owned()
                    .intersection(args[1].as_set().into_owned()),
            ))
        },

        "size" => |_env, args| Ok(Value::Int(args[0].cardinality().try_into().unwrap())),

        "isFinite" => |_env, _args| {
            // at the moment, we support only finite sets, so just return true
            Ok(Value::Bool(true))
        },
        "to" => |_env, args| {
            let start = args[0].as_int();
            let end = args[1].as_int();
            if start > end {
                // Avoid having different intervals that represent the same thing (empty set)
                return Ok(Value::Set(ImmutableSet::default()));
            }
            Ok(Value::Interval(start, end))
        },

        "fold" => |env, args| {
            let reducer = args[2].as_closure();
            fold_left(
                args[0].as_set().iter().cloned(),
                args[1].clone(),
                |acc, arg| reducer(env, vec![acc, arg]),
            )
        },

        "foldl" => |env, args| {
            let reducer = args[2].as_closure();
            fold_left(
                args[0].as_list().iter().cloned(),
                args[1].clone(),
                |acc, arg| reducer(env, vec![acc, arg]),
            )
        },

        "foldr" => |env, args| {
            let reducer = args[2].as_closure();
            fold_right(
                args[0].as_list().iter().cloned(),
                args[1].clone(),
                |arg, acc| reducer(env, vec![arg, acc]),
            )
        },

        "flatten" => |_env, args| {
            Ok(Value::Set(
                args[0]
                    .as_set()
                    .iter()
                    .flat_map(|v| v.as_set().into_owned())
                    .collect(),
            ))
        },

        "get" => |_env, args| {
            let map = args[0].as_map();
            let key = args[1].clone().normalize();
            match map.get(&key) {
                Some(value) => Ok(value.clone()),
                None => Err(QuintError::new(
                    "QNT507",
                    format!(
                        "Called 'get' with a non-existing key. Key is {key}. Map has keys: {keys}",
                        key = key,
                        keys = map.keys().map(|k| k.to_string()).join(", ")
                    )
                    .as_str(),
                )),
            }
        },

        "set" => |_env, args| {
            let mut map = args[0].as_map().clone();
            let key = args[1].clone().normalize();

            if !map.contains_key(&key) {
                return Err(QuintError::new(
                    "QNT507",
                    "Called 'set' with a non-existing key",
                ));
            }

            map.insert(key, args[2].clone());
            Ok(Value::Map(map))
        },
        "put" => |_env, args| {
            let mut map = args[0].as_map().clone();
            let key = args[1].clone().normalize();
            let value = args[2].clone();
            map.insert(key, value);
            Ok(Value::Map(map))
        },

        "setBy" => |env, args| {
            let mut map = args[0].as_map().clone();
            let key = args[1].clone().normalize();
            match map.get(&key) {
                Some(value) => {
                    let new_value = args[2].as_closure()(env, vec![value.clone()])?;
                    map.insert(key, new_value);
                    Ok(Value::Map(map))
                }
                None => Err(QuintError::new(
                    "QNT507",
                    format!("Called 'setBy' with a non- existing key {}", key).as_str(),
                )),
            }
        },

        "keys" => |_env, args| Ok(Value::Set(args[0].as_map().keys().cloned().collect())),
        "exists" => |env, args| {
            for v in args[0].as_set().iter() {
                let result = args[1].as_closure()(env, vec![v.clone()])?;
                if result.as_bool() {
                    return Ok(Value::Bool(true));
                }
            }
            Ok(Value::Bool(false))
        },

        "forall" => |env, args| {
            for v in args[0].as_set().iter() {
                let result = args[1].as_closure()(env, vec![v.clone()])?;
                if !result.as_bool() {
                    return Ok(Value::Bool(false));
                }
            }
            Ok(Value::Bool(true))
        },

        "map" => |env, args| {
            Ok(Value::Set(
                args[0]
                    .as_set()
                    .iter()
                    .map(|v| args[1].as_closure()(env, vec![v.clone()]))
                    .collect::<Result<_, _>>()?,
            ))
        },

        "filter" => |env, args| {
            Ok(Value::Set(args[0].as_set().iter().try_fold(
                ImmutableSet::default(),
                |mut acc, v| {
                    if args[1].as_closure()(env, vec![v.clone()])?.as_bool() {
                        acc.insert(v.clone());
                    }
                    Ok(acc)
                },
            )?))
        },

        "select" => |env, args| {
            Ok(Value::List(args[0].as_list().iter().try_fold(
                ImmutableVec::new(),
                |mut acc, v| {
                    if args[1].as_closure()(env, vec![v.clone()])?.as_bool() {
                        acc.push_back(v.clone());
                    }
                    Ok(acc)
                },
            )?))
        },

        "mapBy" => |env, args| {
            let closure = args[1].as_closure();
            let keys = args[0].as_set();

            Ok(Value::Map(keys.iter().try_fold(
                ImmutableMap::new(),
                |mut acc, key| {
                    let value = closure(env, vec![key.clone()])?;
                    acc.insert(key.clone().normalize(), value);
                    Ok(acc)
                },
            )?))
        },
        "setToMap" => |_env, args| {
            let set = args[0].as_set();
            Ok(Value::Map(set.iter().map(|v| v.as_tuple2()).collect()))
        },
        "setOfMaps" => |_env, args| {
            Ok(Value::MapSet(
                Rc::new(args[0].clone()),
                Rc::new(args[1].clone()),
            ))
        },

        // TODO fail, assert
        "allListsUpTo" => |_env, args| {
            let set = args[0].as_set();
            let length = args[1].as_int();
            let mut lists = FxHashSet::default();
            let mut last_lists = FxHashSet::<ImmutableVec<Value>>::default();
            lists.insert(ImmutableVec::default());
            last_lists.insert(ImmutableVec::default());
            for _ in 0..length {
                let new_lists: FxHashSet<ImmutableVec<Value>> = set
                    .iter()
                    .flat_map(|value| {
                        last_lists.iter().map(move |list| {
                            let mut new_list = list.clone();
                            new_list.push_back(value.clone());
                            new_list
                        })
                    })
                    .collect();
                lists.extend(new_lists.iter().cloned());
                last_lists = new_lists;
            }

            Ok(Value::Set(lists.into_iter().map(Value::List).collect()))
        },

        "getOnlyElement" => |_env, args| {
            let set = args[0].as_set();
            let size = set.len();
            if size != 1 {
                return Err(QuintError::new(
                    "QNT505",
                    format!(
                        "Called 'getOnlyElement' on a set with {size} elements.\
                        Make sure the set has exactly one element."
                    )
                    .as_str(),
                ));
            }

            Ok(set.iter().next().cloned().unwrap())
        },

        "q::debug" => |_env, args| {
            println!("> {} {}", args[0].as_str(), args[1]);
            Ok(args[1].clone())
        },
        // TODO: extra ops, (q::debug ...)
        _ => {
            panic!("Unknown eager op: {op}")
        }
    })
}

fn fold_left<'a, T>(
    mut iterable: T,
    initial: Value<'a>,
    closure: impl FnMut(Value<'a>, Value<'a>) -> Result<Value<'a>, QuintError>,
) -> Result<Value<'a>, QuintError>
where
    T: Iterator<Item = Value<'a>>,
{
    iterable.try_fold(initial, closure)
}

<<<<<<< HEAD
fn fold_right<'a, T>(
    iterable: T,
    initial: Value<'a>,
    mut closure: impl FnMut(Value<'a>, Value<'a>) -> Result<Value<'a>, QuintError>,
) -> Result<Value<'a>, QuintError>
where
    T: Iterator<Item = Value<'a>> + DoubleEndedIterator,
{
    iterable
        .rev()
        .try_fold(initial, |acc, arg| closure(arg, acc))
}

#[cfg(test)]
mod tests {
    use super::*;

    // ghci> foldl (flip (:)) [] [1,2,3]
    // [3,2,1]
    #[test]
    fn test_fold_left() {
        let list = vec![Value::Int(1), Value::Int(2), Value::Int(3)];
        let result = fold_left(
            list.into_iter(),
            Value::List(ImmutableVec::new()),
            |acc, arg| {
                let mut acc = acc.as_list().clone();
                acc.push_front(arg);
                Ok(Value::List(acc))
            },
        );

        assert_eq!(
            result.unwrap(),
            Value::List(ImmutableVec::from(vec![
                Value::Int(3),
                Value::Int(2),
                Value::Int(1),
            ]))
        );
    }

    // ghci> foldr (:) [] [1,2,3]
    // [1,2,3]
    #[test]
    fn test_fold_right() {
        let list = vec![Value::Int(1), Value::Int(2), Value::Int(3)];
        let result = fold_right(
            list.into_iter(),
            Value::List(ImmutableVec::new()),
            |arg, acc| {
                let mut acc = acc.as_list().clone();
                acc.push_front(arg);
                Ok(Value::List(acc))
            },
        );

        assert_eq!(
            result.unwrap(),
            Value::List(ImmutableVec::from(vec![
                Value::Int(1),
                Value::Int(2),
                Value::Int(3)
            ]))
        );
    }
=======
fn apply_lambda<T>(
    order: FoldOrder,
    iterable: T,
    initial: Value,
    mut closure: impl FnMut(&[Value]) -> Result<Value, QuintError>,
) -> Result<Value, QuintError>
where
    T: Iterator<Item = Value>,
{
    let reducer = |acc: Result<Value, QuintError>, elem: Value| {
        acc.and_then(|acc| match order {
            FoldOrder::Forward => closure(&[acc, elem]),
            FoldOrder::Backward => closure(&[elem, acc]),
        })
    };

    iterable.fold(Ok(initial), reducer)
>>>>>>> d4040849
}<|MERGE_RESOLUTION|>--- conflicted
+++ resolved
@@ -581,25 +581,24 @@
     })
 }
 
-fn fold_left<'a, T>(
+fn fold_left<T>(
     mut iterable: T,
-    initial: Value<'a>,
-    closure: impl FnMut(Value<'a>, Value<'a>) -> Result<Value<'a>, QuintError>,
-) -> Result<Value<'a>, QuintError>
+    initial: Value,
+    closure: impl FnMut(Value, Value) -> Result<Value, QuintError>,
+) -> Result<Value, QuintError>
 where
-    T: Iterator<Item = Value<'a>>,
+    T: Iterator<Item = Value>,
 {
     iterable.try_fold(initial, closure)
 }
 
-<<<<<<< HEAD
-fn fold_right<'a, T>(
+fn fold_right<T>(
     iterable: T,
-    initial: Value<'a>,
-    mut closure: impl FnMut(Value<'a>, Value<'a>) -> Result<Value<'a>, QuintError>,
-) -> Result<Value<'a>, QuintError>
+    initial: Value,
+    mut closure: impl FnMut(Value, Value) -> Result<Value, QuintError>,
+) -> Result<Value, QuintError>
 where
-    T: Iterator<Item = Value<'a>> + DoubleEndedIterator,
+    T: Iterator<Item = Value> + DoubleEndedIterator,
 {
     iterable
         .rev()
@@ -659,23 +658,4 @@
             ]))
         );
     }
-=======
-fn apply_lambda<T>(
-    order: FoldOrder,
-    iterable: T,
-    initial: Value,
-    mut closure: impl FnMut(&[Value]) -> Result<Value, QuintError>,
-) -> Result<Value, QuintError>
-where
-    T: Iterator<Item = Value>,
-{
-    let reducer = |acc: Result<Value, QuintError>, elem: Value| {
-        acc.and_then(|acc| match order {
-            FoldOrder::Forward => closure(&[acc, elem]),
-            FoldOrder::Backward => closure(&[elem, acc]),
-        })
-    };
-
-    iterable.fold(Ok(initial), reducer)
->>>>>>> d4040849
 }