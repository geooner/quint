--- conflicted
+++ resolved
@@ -4,20 +4,12 @@
 import { newTraceRecorder } from '../../src/runtime/trace'
 import { dedent } from '../textUtils'
 import { newIdGenerator } from '../../src/idGenerator'
-<<<<<<< HEAD
-import { Rng, newRng } from '../../src/rng'
-import { SourceLookupPath, fileSourceResolver } from '../../src/parsing/sourceResolver'
-import { analyzeModules, parse, parseExpressionOrDeclaration, quintErrorToString } from '../../src'
-import { flattenModules } from '../../src/flattening/fullFlattener'
-import { newEvaluationState } from '../../src/runtime/impl/base'
-=======
 import { newRng } from '../../src/rng'
-import { stringSourceResolver } from '../../src/parsing/sourceResolver'
+import { fileSourceResolver } from '../../src/parsing/sourceResolver'
 import { QuintEx, parseExpressionOrDeclaration, quintErrorToString, walkExpression } from '../../src'
 import { parse } from '../../src/parsing/quintParserFrontend'
 import { Evaluator } from '../../src/runtime/impl/evaluator'
 import { Either, left } from '@sweet-monads/either'
->>>>>>> 1c22e642
 
 // Use a global id generator, limited to this test suite.
 const idGen = newIdGenerator()
@@ -29,58 +21,6 @@
 //        `input` depends on. This content will be wrapped in a module and imported unqualified
 //        before the input is evaluated. If not supplied, the context is empty.
 function assertResultAsString(input: string, expected: string | undefined, evalContext: string = '') {
-<<<<<<< HEAD
-  const moduleText = `module contextM { ${evalContext} } module __runtime { import contextM.*\n val ${inputDefName} = ${input} }`
-  const mockLookupPath = fileSourceResolver(new Map()).lookupPath('/', './mock')
-  const context = compileFromCode(
-    idGen,
-    moduleText,
-    '__runtime',
-    mockLookupPath,
-    noExecutionListener,
-    newRng().next,
-    false
-  )
-
-  assert.isEmpty(context.syntaxErrors, `Syntax errors: ${context.syntaxErrors.map(quintErrorToString).join(', ')}`)
-  assert.isEmpty(context.compileErrors, `Compile errors: ${context.compileErrors.map(quintErrorToString).join(', ')}`)
-
-  assertInputFromContext(context, expected)
-}
-
-function assertInputFromContext(context: CompilationContext, expected: string | undefined) {
-  contextNameLookup(context.evaluationState.context, inputDefName, 'callable')
-    .mapLeft(msg => assert(false, `Unexpected error: ${msg}`))
-    .mapRight(value => assertComputableAsString(value, expected))
-}
-
-function assertComputableAsString(computable: Computable, expected: string | undefined) {
-  const result = computable
-    .eval()
-    .map(r => r.toQuintEx(idGen))
-    .map(expressionToString)
-    .map(s => assert(s === expected, `Expected ${expected}, found ${s}`))
-  if (result.isLeft()) {
-    assert(expected === undefined, `Expected ${expected}, found undefined`)
-  }
-}
-
-// Compile an input and evaluate a callback in the context
-function evalInContext<T>(input: string, callable: (ctx: CompilationContext) => Either<string, T>) {
-  const moduleText = `module __runtime { ${input} }`
-  const mockLookupPath = fileSourceResolver(new Map()).lookupPath('/', './mock')
-  const context = compileFromCode(
-    idGen,
-    moduleText,
-    '__runtime',
-    mockLookupPath,
-    noExecutionListener,
-    newRng().next,
-    false
-  )
-  return callable(context)
-}
-=======
   const [evaluator, expr] = prepareEvaluator(input, evalContext)
   const newEval = evaluator.evaluate(expr)
   newEval
@@ -89,9 +29,8 @@
 }
 
 function prepareEvaluator(input: string, evalContext: string): [Evaluator, QuintEx] {
-  const mockLookupPath = stringSourceResolver(new Map()).lookupPath('/', './mock')
+  const mockLookupPath = fileSourceResolver(new Map()).lookupPath('/', './mock')
   const { resolver, sourceMap } = parse(idGen, '<test>', mockLookupPath, `module contextM { ${evalContext} }`)
->>>>>>> 1c22e642
 
   const parseResult = parseExpressionOrDeclaration(input, '<input>', idGen, sourceMap)
   if (parseResult.kind !== 'expr') {
