import { describe, it } from 'mocha'
import { assert } from 'chai'
import { LookupTable, LookupTableByModule, mergeTables, newTable } from '../../src/lookupTable'
import { buildModuleWithDefs } from '../builders/ir'
import { OpQualifier, QuintModule } from '../../src/quintIr'
import { EffectInferrer } from '../../src/effects/inferrer'
import { ModeChecker } from '../../src/effects/modeChecker'
import { QuintError, quintErrorToString } from '../../src/quintError'
import { collectDefinitions, errorTreeToString } from '../../src'

describe('checkModes', () => {
  const table: LookupTable = newTable({
    valueDefinitions: [
      { kind: 'var', identifier: 'x', reference: 1n },
      { kind: 'var', identifier: 'y', reference: 1n },
    ],
  })

<<<<<<< HEAD

=======
>>>>>>> e04d6bbd
  function checkModuleModes(quintModule: QuintModule): [Map<bigint, QuintError>, Map<bigint, OpQualifier>] {
    const mergedTable = mergeTables(collectDefinitions(quintModule).get('wrapper')!, table)
    const definitionsTable: LookupTableByModule = new Map<string, LookupTable>([['wrapper', mergedTable]])

    const inferrer = new EffectInferrer(definitionsTable)
    const [errors, effects] = inferrer.inferEffects(quintModule)

    assert.isEmpty(errors, `Should find no errors, found: ${[...errors.values()].map(errorTreeToString)}`)

    const modeChecker = new ModeChecker()
    return modeChecker.checkModes(quintModule, effects)
  }

  it('finds mode errors between action and def', () => {
    const quintModule = buildModuleWithDefs([
      `def a(p) = x' = p`,
    ])

    const [errors, _suggestions] = checkModuleModes(quintModule)

    assert.sameDeepMembers([...errors.entries()], [
      [4n, {
        message: "def operators may only read state variables, but operator `a` updates variables 'x'. Use action instead.",
        code: 'QNT200',
        data: { fix: { kind: 'replace', original: 'def', replacement: 'action' } },
      }],
    ])
  })

  it('finds no errors for correct action', () => {
    const quintModule = buildModuleWithDefs([
      `action a(p) = x' = p`,
    ])

    const [errors, suggestions] = checkModuleModes(quintModule)

    assert.isEmpty(errors, `Should find no errors, found: ${[...errors.values()].map(quintErrorToString)}`)
    assert.deepEqual(suggestions.size, 0)
  })

  it('finds no errors for pure def using polymorphic operator', () => {
    const quintModule = buildModuleWithDefs([
      `pure def a(p) = if (not(p > 1)) p else p + 1`,
    ])

    const [errors, suggestions] = checkModuleModes(quintModule)

    assert.isEmpty(errors, `Should find no errors, found: ${[...errors.values()].map(quintErrorToString)}`)
    assert.deepEqual(suggestions.size, 0)
  })

  it('finds suggestions for def with action annotation', () => {
    const quintModule = buildModuleWithDefs([
      'action a(p) = x + p',
    ])

    const [errors, suggestions] = checkModuleModes(quintModule)

    assert.isEmpty(errors, `Should find no errors, found: ${[...errors.values()].map(quintErrorToString)}`)
    assert.sameDeepMembers([...suggestions.entries()], [
      [4n, 'def'],
    ])
  })

  it('finds mode errors between pureval and val', () => {
    const quintModule = buildModuleWithDefs([
      'pure val v = x + 1',
    ])

    const [errors, _suggestions] = checkModuleModes(quintModule)

    assert.sameDeepMembers([...errors.entries()], [
      [4n, {
        message: "pure val operators may not interact with state variables, but operator `v` reads variables 'x'. Use val instead.",
        code: 'QNT200',
        data: { fix: { kind: 'replace', original: 'pure val', replacement: 'val' } },
      }],
    ])
  })

  it('finds suggestions for pure val with val annotation', () => {
    const quintModule = buildModuleWithDefs([
      'val a = 1',
    ])

    const [errors, suggestions] = checkModuleModes(quintModule)

    assert.isEmpty(errors, `Should find no errors, found: ${[...errors.values()].map(quintErrorToString)}`)
    assert.sameDeepMembers([...suggestions.entries()], [
      [2n, 'pureval'],
    ])
  })

  it('finds mode errors between puredef and def', () => {
    const quintModule = buildModuleWithDefs([
      'pure def f(p) = not(y)',
    ])

    const [errors, _suggestions] = checkModuleModes(quintModule)

    assert.sameDeepMembers([...errors.entries()], [
      [3n, {
        message: "pure def operators may not interact with state variables, but operator `f` reads variables 'y'. Use def instead.",
        code: 'QNT200',
        data: { fix: { kind: 'replace', original: 'pure def', replacement: 'def' } },
      }],
    ])
  })

  it('finds suggestions for pure def with def annotation', () => {
    const quintModule = buildModuleWithDefs([
      'def a(p) = p',
    ])

    const [errors, suggestions] = checkModuleModes(quintModule)

    assert.isEmpty(errors, `Should find no errors, found: ${[...errors.values()].map(quintErrorToString)}`)
    assert.sameDeepMembers([...suggestions.entries()], [
      [2n, 'puredef'],
    ])
  })

  it('finds mode errors between val and temporal', () => {
    const quintModule = buildModuleWithDefs([
      'pure val v = always(x > 5)',
    ])

    const [errors, _suggestions] = checkModuleModes(quintModule)

    assert.sameDeepMembers([...errors.entries()], [
      [5n, {
        message: "pure val operators may not interact with state variables, but operator `v` performs temporal operations over variables 'x'. Use temporal instead.",
        code: 'QNT200',
        data: { fix: { kind: 'replace', original: 'pure val', replacement: 'temporal' } },
      }],
    ])
  })

  it('finds errors when an instance override is not pure', () => {
    const quintModule = buildModuleWithDefs([
      'module A1 = A(c = x)',
    ])

    const [errors, _suggestions] = checkModuleModes(quintModule)

    assert.sameDeepMembers([...errors.entries()], [
      [1n, {
        message: "Instance overrides must be pure values, but the value for c reads variables 'x'",
        code: 'QNT201',
        data: {},
      }],
    ])
  })

<<<<<<< HEAD
  it('finds errors in nested definitions', () => {
    const quintModule = buildModuleWithDefs([
      'pure val a = { val m = x + 1 { m } }',
    ])

    const [errors, _suggestions] = checkModuleModes(quintModule)

    assert.sameDeepMembers([...errors.entries()], [
      [7n, {
        message: "pure val operators may not interact with state variables, but operator `a` reads variables 'x'. Use val instead.",
        code: 'QNT200',
        data: { fix: { kind: 'replace', original: 'pure val', replacement: 'val' } },
      }],
    ])
  })


  it('keeps track of parametes in nested definitions', () => {
    const quintModule = buildModuleWithDefs([
      'pure def f(p) = { pure def m(q) = p + 1 { m(1) } }',
=======
  it('finds no error with proper high order operators', () => {
    const quintModule = buildModuleWithDefs([
      'pure def c(p, f) = Set(p).map(f)',
>>>>>>> e04d6bbd
    ])

    const [errors, suggestions] = checkModuleModes(quintModule)

    assert.isEmpty(errors, `Should find no errors, found: ${[...errors.values()].map(quintErrorToString)}`)
    assert.deepEqual(suggestions.size, 0)
<<<<<<< HEAD
=======

>>>>>>> e04d6bbd
  })
})<|MERGE_RESOLUTION|>--- conflicted
+++ resolved
@@ -16,10 +16,6 @@
     ],
   })
 
-<<<<<<< HEAD
-
-=======
->>>>>>> e04d6bbd
   function checkModuleModes(quintModule: QuintModule): [Map<bigint, QuintError>, Map<bigint, OpQualifier>] {
     const mergedTable = mergeTables(collectDefinitions(quintModule).get('wrapper')!, table)
     const definitionsTable: LookupTableByModule = new Map<string, LookupTable>([['wrapper', mergedTable]])
@@ -174,7 +170,6 @@
     ])
   })
 
-<<<<<<< HEAD
   it('finds errors in nested definitions', () => {
     const quintModule = buildModuleWithDefs([
       'pure val a = { val m = x + 1 { m } }',
@@ -191,24 +186,25 @@
     ])
   })
 
+  it('finds no error with proper high order operators', () => {
+    const quintModule = buildModuleWithDefs([
+      'pure def c(p, f) = Set(p).map(f)',
+    ])
+
+    const [errors, suggestions] = checkModuleModes(quintModule)
+
+    assert.isEmpty(errors, `Should find no errors, found: ${[...errors.values()].map(quintErrorToString)}`)
+    assert.deepEqual(suggestions.size, 0)
+  })
 
   it('keeps track of parametes in nested definitions', () => {
     const quintModule = buildModuleWithDefs([
       'pure def f(p) = { pure def m(q) = p + 1 { m(1) } }',
-=======
-  it('finds no error with proper high order operators', () => {
-    const quintModule = buildModuleWithDefs([
-      'pure def c(p, f) = Set(p).map(f)',
->>>>>>> e04d6bbd
-    ])
-
-    const [errors, suggestions] = checkModuleModes(quintModule)
-
-    assert.isEmpty(errors, `Should find no errors, found: ${[...errors.values()].map(quintErrorToString)}`)
-    assert.deepEqual(suggestions.size, 0)
-<<<<<<< HEAD
-=======
-
->>>>>>> e04d6bbd
+    ])
+
+    const [errors, suggestions] = checkModuleModes(quintModule)
+
+    assert.isEmpty(errors, `Should find no errors, found: ${[...errors.values()].map(quintErrorToString)}`)
+    assert.deepEqual(suggestions.size, 0)
   })
 })