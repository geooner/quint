/*
 * Compiler of Quint expressions and definitions to Computable values
 * that can be evaluated in the runtime.
 *
 * Igor Konnov, 2022-2023
 *
 * Copyright (c) Informal Systems 2022-2023. All rights reserved.
 * Licensed under the Apache 2.0.
 * See License.txt in the project root for license information.
 */

import { strict as assert } from 'assert'
import { Maybe, just, merge, none } from '@sweet-monads/maybe'
import { List, OrderedMap, Set } from 'immutable'

import { LookupTable } from '../../lookupTable'
import { IRVisitor } from '../../IRVisitor'
import { ScopeTree } from '../../scoping'
import { TypeScheme } from '../../types/base'
import {
  Callable, Computable, ComputableKind, EvalResult, Register,
  fail, kindName, mkCallable, mkRegister
} from '../runtime'

import * as ir from '../../quintIr'

import { RuntimeValue, rv } from './runtimeValue'

import { lastTraceName } from '../compile'

const specialNames = ['__input', '__runResult', '__nruns', '__nsteps', '__init', '__next', '__inv']

export function builtinContext() {
  return new Map<string, Computable>([
    [kindName('callable', 'Bool'), mkCallable([], mkConstComputable(rv.mkSet([rv.mkBool(false), rv.mkBool(true)])))],
    [kindName('callable', 'Int'), mkCallable([], mkConstComputable(rv.mkInfSet('Int')))],
    [kindName('callable', 'Nat'), mkCallable([], mkConstComputable(rv.mkInfSet('Nat')))],
  ])
}

/**
 * Compiler visitor turns Quint definitions and expressions into Computable
 * objects, essentially, lazy JavaScript objects. Importantly, it does not do
 * any evaluation during the translation and thus delegates the actual
 * computation to the JavaScript engine. Since many of Quint operators may be
 * computationally expensive, it is crucial to maintain this separation of
 * compilation vs. computation.
 *
 * This class does not do any dynamic type checking, assuming that the type
 * checker will be run before the translation in the future. As we do not have
 * the type checker yet, computations may fail with weird JavaScript errors.
 */
export class CompilerVisitor implements IRVisitor {
  // the id and name of the current module
  private currentModule: { id: bigint, name: string } = { id: 0n, name: "_" }
  // the lookup table to use for the module
  private lookupTable: LookupTable
  // the scope tree to be used with the lookup table
  private scopeTree: ScopeTree = { value: 0n, children: [] }
  // types assigned to expressions and definitions
  private types: Map<bigint, TypeScheme>
  // the stack of computable values
  private compStack: Computable[] = []
  // The map of identifiers (and sometimes, names) to their compiled values:
  //  - wrappers around RuntimeValue
  //  - an instance of Register
  //  - an instance of Callable.
  // The keys should be constructed via `kindName`.
  private context: Map<string, Computable> = builtinContext()

  // all variables declared during compilation
  private vars: Register[] = []
  // the registers allocated for the next-state values of vars
  private nextVars: Register[] = []
  // shadow variables that are used by the simulator
  private shadowVars: Register[] = []
  // messages that are produced during compilation
  private compileErrors: ir.IrErrorMessage[] = []
  // messages that get populated as the compiled code is executed
  private runtimeErrors: ir.IrErrorMessage[] = []
  // pre-initialized random number generator
  private rand

  constructor(lookupTable: LookupTable, types: Map<bigint, TypeScheme>, rand: () => number) {
    this.lookupTable = lookupTable
    this.types = types
    this.rand = rand
    const lastTrace =
      mkRegister('shadow', lastTraceName, none(),
        () => this.addRuntimeError(0n, '_lastTrace is not set'))
    this.shadowVars.push(lastTrace)
    this.context.set(kindName(lastTrace.kind, lastTrace.name), lastTrace)
  }

  switchModule(moduleId: bigint, moduleName: string) {
    this.currentModule = { id: moduleId, name: moduleName }
  }

  /**
   * Get the compiled context.
   */
  getContext(): Map<string, Computable> {
    return this.context
  }

  /**
   * Get the names of the compiled variables.
   */
  getVars(): string[] {
    return this.vars.map(r => r.name)
  }

  /**
   * Get the names of the shadow variables.
   */
  getShadowVars(): string[] {
    return this.shadowVars.map(r => r.name)
  }

  /**
   * Get the array of compile errors, which changes as the code gets executed.
   */
  getCompileErrors(): ir.IrErrorMessage[] {
    return this.compileErrors
  }

  /**
   * Get the array of runtime errors, which changes as the code gets executed.
   */
  getRuntimeErrors(): ir.IrErrorMessage[] {
    return this.runtimeErrors
  }

  private addCompileError(id: bigint, msg: string) {
    this.compileErrors.push({ explanation: msg, refs: [id] })
  }

  private addRuntimeError(id: bigint, msg: string) {
    this.runtimeErrors.push({ explanation: msg, refs: [id] })
  }

  exitOpDef(opdef: ir.QuintOpDef) {
    // Either a runtime value, or a def, action, etc.
    // All of them are compiled to callables, which may have zero parameters.
    const boundValue = this.compStack.pop()
    if (boundValue === undefined) {
      this.addCompileError(opdef.id,
        `No expression for ${opdef.name} on compStack`)
<<<<<<< HEAD
    } else {
      const kname = kindName('callable', opdef.id)
      // bind the callable from the stack
      this.context.set(kname, value)

      if (specialNames.includes(opdef.name)) {
        // bind the callable under its name as well
        this.context.set(kindName('callable', opdef.name), value)
      }
=======
      return
    }

    const kname = kindName('callable', opdef.id)
    // bind the callable from the stack
    this.context.set(kname, boundValue)
  }

  exitLet(letDef: ir.QuintLet) {
    // When dealing with a `val` or `nondet`, freeze the callable under
    // the let definition. Otherwise, forms like 'nondet x = oneOf(S); A'
    // may produce multiple values for the same name 'x'
    // inside a single evaluation of A.
    // In case of `val`, this is simply an optimization.
    const qualifier = letDef.opdef.qualifier
    if (qualifier !== 'val' && qualifier !== 'nondet') {
      // a non-constant value, ignore
      return
    }

    // get the expression that is evaluated in the context of let.
    const exprUnderLet = this.compStack.slice(-1).pop()
    if (exprUnderLet === undefined) {
      this.addCompileError(letDef.opdef.id,
        `No expression for ${letDef.opdef.name} on compStack`)
      return
    }

    const kname = kindName('callable', letDef.opdef.id)
    const boundValue = this.context.get(kname) ?? fail
    // Override the behavior of the expression under let:
    // It precomputes the bound value and uses it in the evaluation.
    // Once the evaluation is done, the value is reset, so that
    // a new random value may be produced later.
    const undecoratedEval = exprUnderLet.eval
    const boundValueEval = boundValue.eval
    exprUnderLet.eval = function(): Maybe<EvalResult> {
      const cachedValue = boundValueEval()
      boundValue.eval = function() {
        return cachedValue
      }
      // compute the result and immediately reset the cache
      const result = undecoratedEval()
      boundValue.eval = boundValueEval
      return result
>>>>>>> f3faae10
    }
  }

  exitVar(vardef: ir.QuintVar) {
    // use the qualified name,
    // as different modules may contain state variables of the same name
    const qname = `${this.currentModule.name}::${vardef.name}`
    // simply introduce two registers:
    //  one for the variable, and
    //  one for its next-state version
    const prevRegister =
      mkRegister('var', qname, none(),
        () => this.addRuntimeError(vardef.id, `Variable ${qname} is not set`))
    this.vars.push(prevRegister)
    // at the moment, we have to refer to variables both via id and name
    this.context.set(kindName('var', qname), prevRegister)
    this.context.set(kindName('var', vardef.id), prevRegister)
    const nextRegister = mkRegister('nextvar', qname, none(),
      () => this.addRuntimeError(vardef.id, `${qname}' is not set`))
    this.nextVars.push(nextRegister)
    // at the moment, we have to refer to variables both via id and name
    this.context.set(kindName('nextvar', qname), nextRegister)
    this.context.set(kindName('nextvar', vardef.id), nextRegister)
  }

  enterLiteral(expr: ir.QuintBool | ir.QuintInt | ir.QuintStr) {
    switch (expr.kind) {
      case 'bool':
        this.compStack.push(mkConstComputable(rv.mkBool(expr.value)))
        break

      case 'int':
        this.compStack.push(mkConstComputable(rv.mkInt(expr.value)))
        break

      case 'str':
        this.compStack.push(mkConstComputable(rv.mkStr(expr.value)))
    }
  }

  enterName(name: ir.QuintName) {
    // The name belongs to one of the objects:
    // a shadow variable, a variable, an argument, a callable.
    // The order is important, as defines the name priority.
    const comp =
      this.contextGet(name.name, ['shadow'])
      ?? this.contextLookup(name.id, ['arg', 'var', 'callable'])
      // a backup case for Nat, Int, and Bool, and special names such as __input
      ?? this.contextGet(name.name, ['arg', 'callable'])
    if (comp) {
      // this name has an associated computable object already
      this.compStack.push(comp)
    } else {
      // this should not happen, due to the name resolver
      this.addCompileError(name.id, `Name ${name.name} not found`)
      this.compStack.push(fail)
    }
  }

  exitApp(app: ir.QuintApp) {
    switch (app.opcode) {
      case 'next': {
        const register = this.compStack.pop()
        if (register) {
          const name = (register as Register).name
          const nextvar = this.contextGet(name, ['nextvar'])
          this.compStack.push(nextvar ?? fail)
        } else {
          this.addCompileError(app.id, 'Operator next(...) needs one argument')
          this.compStack.push(fail)
        }
        break
      }

      case 'assign':
        this.translateAssign(app.id)
        break

      case 'eq':
        this.applyFun(app.id, 2, (x, y) => just(rv.mkBool(x.equals(y))))
        break

      case 'neq':
        this.applyFun(app.id, 2, (x, y) => just(rv.mkBool(!x.equals(y))))
        break

      // conditional
      case 'ite':
        this.translateIfThenElse(app.id)
        break

      // Booleans
      case 'not':
        this.applyFun(app.id, 1, p => just(rv.mkBool(!p.toBool())))
        break

      case 'and':
        // a conjunction over expressions is lazy
        this.translateAnd(app)
        break

      case 'actionAll':
        this.translateAllOrThen(app)
        break

      case 'or':
        // a disjunction over expressions is lazy
        this.translateOr(app)
        break

      case 'actionAny':
        this.translateOrAction(app)
        break

      case 'implies':
        this.applyFun(app.id,
          2,
          (p, q) => just(rv.mkBool(!p.toBool() || q.toBool())))
        break

      case 'iff':
        this.applyFun(app.id,
          2,
          (p, q) => just(rv.mkBool(p.toBool() === q.toBool())))
        break

      // integers
      case 'iuminus':
        this.applyFun(app.id,
          1,
          n => just(rv.mkInt(-n.toInt())))
        break

      case 'iadd':
        this.applyFun(app.id,
          2,
          (p, q) => just(rv.mkInt(p.toInt() + q.toInt())))
        break

      case 'isub':
        this.applyFun(app.id,
          2,
          (p, q) => just(rv.mkInt(p.toInt() - q.toInt())))
        break

      case 'imul':
        this.applyFun(app.id,
          2,
          (p, q) => just(rv.mkInt(p.toInt() * q.toInt())))
        break

      case 'idiv':
        this.applyFun(app.id,
          2,
          (p, q) => {
            if (q.toInt() !== 0n) {
              return just(rv.mkInt(p.toInt() / q.toInt()))
            } else {
              this.addRuntimeError(app.id, 'Division by zero')
              return none()
            }
          })
        break

      case 'imod':
        this.applyFun(app.id,
          2,
          (p, q) => just(rv.mkInt(p.toInt() % q.toInt())))
        break

      case 'ipow':
        this.applyFun(app.id, 2, (p, q) => {
          if (q.toInt() == 0n && p.toInt() == 0n) {
            this.addRuntimeError(app.id, '0^0 is undefined')
          } else if (q.toInt() < 0n) {
            this.addRuntimeError(app.id, 'i^j is undefined for j < 0')
          } else {
            return just(rv.mkInt(p.toInt() ** q.toInt()))
          }
          return none()
        })
        break

      case 'igt':
        this.applyFun(app.id,
          2,
          (p, q) => just(rv.mkBool(p.toInt() > q.toInt())))
        break

      case 'ilt':
        this.applyFun(app.id,
          2,
          (p, q) => just(rv.mkBool(p.toInt() < q.toInt())))
        break

      case 'igte':
        this.applyFun(app.id,
          2,
          (p, q) => just(rv.mkBool(p.toInt() >= q.toInt())))
        break

      case 'ilte':
        this.applyFun(app.id,
          2,
          (p, q) => just(rv.mkBool(p.toInt() <= q.toInt())))
        break

      case 'Tup':
        // Construct a tuple from an array of values
        this.applyFun(app.id,
          app.args.length,
          (...values: RuntimeValue[]) => just(rv.mkTuple(values)))
        break

      case 'item':
        // Access a tuple: tuples are 1-indexed, that is, _1, _2, etc.
        this.applyFun(app.id,
          2,
          (tuple, idx) =>
            this.getListElem(app.id, tuple.toList(), Number(idx.toInt()) - 1))
        break

      case 'tuples':
        // Construct a cross product
        this.applyFun(app.id,
          app.args.length,
          (...sets: RuntimeValue[]) => just(rv.mkCrossProd(sets)))
        break

      case 'List':
        // Construct a list from an array of values
        this.applyFun(app.id,
          app.args.length,
          (...values: RuntimeValue[]) => just(rv.mkList(values)))
        break

      case 'range':
        this.applyFun(app.id, 2, (start, end) => {
          const [s, e] = [Number(start.toInt()), Number(end.toInt())]
          if (s <= e) {
            const arr: RuntimeValue[] = []
            for (let i = s; i < e; i++) {
              arr.push(rv.mkInt(BigInt(i)))
            }
            return just(rv.mkList(arr))
          } else {
            this.addRuntimeError(app.id, `range(${s}, ${e}) is out of bounds`)
            return none()
          }
        })
        break

      case 'nth':
        // Access a list
        this.applyFun(app.id,
          2,
          (list, idx) =>
            this.getListElem(app.id, list.toList(), Number(idx.toInt())))
        break

      case 'replaceAt':
        this.applyFun(app.id,
          3,
          (list, idx, value) =>
            this.updateList(app.id, list.toList(), Number(idx.toInt()), value))
        break

      case 'head':
        this.applyFun(app.id,
          1,
          (list) => this.getListElem(app.id, list.toList(), 0))
        break

      case 'tail':
        this.applyFun(app.id, 1, (list) => {
          const l = list.toList()
          if (l.size > 0) {
            return this.sliceList(app.id, l, 1, l.size)
          } else {
            this.addRuntimeError(app.id, 'Applied tail to an empty list')
            return none()
          }
        })
        break

      case 'slice':
        this.applyFun(app.id, 3, (list, start, end) => {
          const [l, s, e] =
            [list.toList(), Number(start.toInt()), Number(end.toInt())]
          if (s >= 0 && s < l.size && e <= l.size && e >= s) {
            return this.sliceList(app.id, l, s, e)
          } else {
            this.addRuntimeError(app.id,
              `slice(..., ${s}, ${e}) applied to a list of size ${l.size}`)
            return none()
          }
        })
        break

      case 'length':
        this.applyFun(app.id,
          1,
          list => just(rv.mkInt(BigInt(list.toList().size))))
        break

      case 'append':
        this.applyFun(app.id,
          2,
          (list, elem) => just(rv.mkList(list.toList().push(elem))))
        break

      case 'concat':
        this.applyFun(app.id,
          2,
          (list1, list2) =>
            just(rv.mkList(list1.toList().concat(list2.toList()))))
        break

      case 'indices':
        this.applyFun(app.id, 1, list =>
          just(rv.mkInterval(0n, BigInt(list.toList().size - 1))))
        break

      case 'Rec':
        // Construct a record
        this.applyFun(app.id,
          app.args.length,
          (...values: RuntimeValue[]) => {
            const keys = values
              .filter((e, i) => i % 2 === 0)
              .map(k => k.toStr())
            const map: OrderedMap<string, RuntimeValue> =
              keys.reduce((map, key, i) => {
                const v = values[2 * i + 1]
                return v ? map.set(key, v) : map
              },
                OrderedMap<string, RuntimeValue>())
            return just(rv.mkRecord(map))
          })
        break

      case 'field':
        // Access a record via the field name
        this.applyFun(app.id, 2, (rec, fieldName) => {
          const name = fieldName.toStr()
          const fieldValue = rec.toOrderedMap().get(name)
          if (fieldValue) {
            return just(fieldValue)
          } else {
            this.addRuntimeError(app.id,
              `Accessing a missing record field ${name}`)
            return none()
          }
        })
        break

      case 'fieldNames':
        this.applyFun(app.id, 1, rec => {
          const keysAsRuntimeValues =
            rec.toOrderedMap().keySeq().map(key => rv.mkStr(key))
          return just(rv.mkSet(keysAsRuntimeValues))
        })
        break

      case 'with':
        // update a record
        this.applyFun(app.id, 3, (rec, fieldName, fieldValue) => {
          const oldMap = rec.toOrderedMap()
          const key = fieldName.toStr()
          if (oldMap.has(key)) {
            const newMap = rec.toOrderedMap().set(key, fieldValue)
            return just(rv.mkRecord(newMap))
          } else {
            this.addRuntimeError(app.id,
              `Called 'with' with a non-existent key ${key}`)
            return none()
          }
        })
        break

      case 'Set':
        // Construct a set from an array of values.
        this.applyFun(app.id, app.args.length,
          (...values: RuntimeValue[]) => just(rv.mkSet(values)))
        break

      case 'powerset':
        this.applyFun(app.id, 1,
          (baseset: RuntimeValue) => just(rv.mkPowerset(baseset)))
        break

      case 'contains':
        this.applyFun(app.id, 2, (set, value) => just(rv.mkBool(set.contains(value))))
        break

      case 'in':
        this.applyFun(app.id, 2, (value, set) => just(rv.mkBool(set.contains(value))))
        break

      case 'subseteq':
        this.applyFun(app.id,
          2,
          (l, r) => just(rv.mkBool(l.isSubset(r))))
        break

      case 'union':
        this.applyFun(app.id,
          2,
          (l, r) => just(rv.mkSet(l.toSet().union(r.toSet()))))
        break

      case 'intersect':
        this.applyFun(app.id,
          2,
          (l, r) => just(rv.mkSet(l.toSet().intersect(r.toSet()))))
        break

      case 'exclude':
        this.applyFun(app.id,
          2,
          (l, r) => just(rv.mkSet(l.toSet().subtract(r.toSet()))))
        break

      case 'size':
        this.applyFun(app.id,
          1,
          set => just(rv.mkInt(BigInt(set.cardinality()))))
        break

      case 'isFinite':
        // at the moment, we support only finite sets, so just return true
        this.applyFun(app.id, 1, _set => just(rv.mkBool(true)))
        break

      case 'to':
        this.applyFun(app.id,
          2,
          (i, j) => just(rv.mkInterval(i.toInt(), j.toInt())))
        break

      case 'fold':
        this.applyFold(app.id, 'fwd')
        break

      case 'foldl':
        this.applyFold(app.id, 'fwd')
        break

      case 'foldr':
        this.applyFold(app.id, 'rev')
        break

      case 'flatten':
        this.applyFun(app.id, 1, set => {
          // unpack the sets from runtime values
          const setOfSets = set.toSet().map(e => e.toSet())
          // and flatten the set of sets via immutable-js
          return just(rv.mkSet(setOfSets.flatten(1) as Set<RuntimeValue>))
        })
        break

      case 'get':
        // Get a map value
        this.applyFun(app.id, 2, (map, key) => {
          const value = map.toMap().get(key.normalForm())
          if (value) {
            return just(value)
          } else {
            // Should we print the key? It may be a complex expression.
            this.addRuntimeError(app.id, "Called 'get' with a non-existing key")
            return none()
          }
        })
        break

      case 'set':
        // Update a map value
        this.applyFun(app.id, 3, (map, key, newValue) => {
          const normalKey = key.normalForm()
          const asMap = map.toMap()
          if (asMap.has(normalKey)) {
            const newMap = asMap.set(normalKey, newValue)
            return just(rv.fromMap(newMap))
          } else {
            this.addRuntimeError(app.id,
              "Called 'set' with a non-existing key")
            return none()
          }
        })
        break

      case 'put':
        // add a value to a map
        this.applyFun(app.id, 3, (map, key, newValue) => {
          const normalKey = key.normalForm()
          const asMap = map.toMap()
          const newMap = asMap.set(normalKey, newValue)
          return just(rv.fromMap(newMap))
        })
        break

      case 'setBy': {
        // Update a map value via a lambda
        const fun = this.compStack.pop() ?? fail
        this.applyFun(app.id, 2, (map, key) => {
          const normalKey = key.normalForm()
          const asMap = map.toMap()
          if (asMap.has(normalKey)) {
            (fun as Callable).registers[0].registerValue =
              just(asMap.get(normalKey))
            return fun.eval().map((newValue) => {
              const newMap = asMap.set(normalKey, newValue as RuntimeValue)
              return rv.fromMap(newMap)
            })
          } else {
            this.addRuntimeError(app.id,
              "Called 'setBy' with a non-existing key")
            return none()
          }
        })
        break
      }

      case 'keys':
        // map keys as a set
        this.applyFun(app.id, 1, (map) => {
          return just(rv.mkSet(map.toMap().keys()))
        })
        break

      case 'oneOf':
        this.applyOneOf(app.id)
        break

      case 'exists':
        this.mapLambdaThenReduce(
          app.id,
          set =>
            rv.mkBool(set.find(([result, _]) => result.toBool()) !== undefined)
        )
        break

      case 'forall':
        this.mapLambdaThenReduce(
          app.id,
          set =>
            rv.mkBool(set.find(([result, _]) => !result.toBool()) === undefined)
        )
        break

      case 'map':
        this.mapLambdaThenReduce(
          app.id,
          array => rv.mkSet(array.map(([result, _]) => result))
        )
        break

      case 'filter':
        this.mapLambdaThenReduce(
          app.id,
          arr =>
            rv.mkSet(arr
              .filter(([r, _]) => r.toBool())
              .map(([_, e]) => e))
        )
        break

      case 'select':
        this.mapLambdaThenReduce(
          app.id,
          arr =>
            rv.mkList(arr
              .filter(([r, _]) => r.toBool())
              .map(([_, e]) => e))
        )
        break

      case 'mapBy':
        this.mapLambdaThenReduce(app.id, arr =>
          rv.mkMap(arr.map(([v, k]) => [k, v]))
        )
        break

      case 'Map':
        this.applyFun(app.id, app.args.length, (...pairs: any[]) =>
          just(rv.mkMap(pairs)))
        break

      case 'setToMap':
        this.applyFun(app.id, 1, (set: RuntimeValue) =>
          just(rv.mkMap(set.toSet().map(p => {
            const arr = p.toList().toArray()
            return [arr[0], arr[1]]
          })))
        )
        break

      case 'setOfMaps':
        this.applyFun(app.id, 2, (dom, rng) => {
          return just(rv.mkMapSet(dom, rng))
        })
        break

      case 'then':
        this.translateAllOrThen(app)
        break

      case 'fail':
        this.applyFun(app.id, 1, (result) => {
          return just(rv.mkBool(!result.toBool()))
        })
        break

      case 'assert':
        this.applyFun(app.id, 1, (cond) => {
          if (!cond.toBool()) {
            this.addRuntimeError(app.id, 'Assertion failed')
            return none()
          }
          return just(cond)
        })
        break

      case 'repeated':
        this.translateRepeated(app)
        break

      case '_test':
        // the special operator that runs random simulation
        this.test(app.id)
        break

      case '_testOnce':
        // the special operator that runs random simulation
        this.testOnce(app.id)
        break

      // standard unary operators that are not handled by REPL
      case 'allLists':
      case 'chooseSome':
      case 'always':
      case 'eventually':
      case 'enabled':
        this.applyFun(app.id, 1, (_) => {
          this.addRuntimeError(app.id,
            `Runtime does not support the built-in operator '${app.opcode}'`)
          return none()
        })
        break

      // standard binary operators that are not handled by REPL
      case 'orKeep':
      case 'mustChange':
      case 'weakFair':
      case 'strongFair':
        this.applyFun(app.id, 2, (_) => {
          this.addRuntimeError(app.id,
            `Runtime does not support the built-in operator '${app.opcode}'`)
          return none()
        })
        break


      default: {
        this.applyUserDefined(app)
      }
    }
  }

  private applyUserDefined(app: ir.QuintApp) {
    const callable =
      this.contextLookup(app.id, ['callable', 'arg']) as Callable
    if (callable === undefined || callable.registers === undefined) {
      this.addCompileError(app.id, `Called unknown operator ${app.opcode}`)
      this.compStack.push(fail)
    } else {
      const nactual = this.compStack.length
      const nexpected = callable.registers.length
      if (nactual < nexpected) {
        this.addCompileError(app.id,
          `Expected ${nexpected} arguments for ${app.opcode}, found: ${nactual}`)
        this.compStack.push(fail)
      } else {
        this.applyFun(app.id,
          callable.registers.length,
          (...args: RuntimeValue[]) => {
            for (let i = 0; i < args.length; i++) {
              callable.registers[i].registerValue = just(args[i])
            }
            return callable.eval() as Maybe<RuntimeValue>
          }
        )
      }
    }
  }

  enterLambda(lam: ir.QuintLambda) {
    // introduce a register for every parameter
    lam.params.forEach(p => {
      const register = mkRegister('arg', p.name, none(), () => `Parameter ${p} is not set`)
      this.context.set(kindName('arg', p.id), register)

      if (specialNames.includes(p.name)) {
        this.context.set(kindName('arg', p.name), register)
      }
    })
    // After this point, the body of the lambda gets compiled.
    // The body of the lambda may refer to the parameter via names,
    // which are stored in the registers we've just created.
  }

  exitLambda(lam: ir.QuintLambda) {
    // The expression on the stack is the body of the lambda.
    // Transform it to Callable together with the registers.
    const registers: Register[] = []
    lam.params.forEach(p => {
      const id = specialNames.includes(p.name) ? p.name : p.id

      const key = kindName('arg', id)
      const register = this.contextGet(id, ['arg']) as Register

      if (register && register.registerValue) {
        this.context.delete(key)
        registers.push(register)
      } else {
        this.addCompileError(p.id, `Parameter ${p.name} not found`)
      }
    })

    const lambdaBody = this.compStack.pop()
    if (lambdaBody) {
      this.compStack.push(mkCallable(registers, lambdaBody))
    } else {
      this.addCompileError(lam.id, 'Compilation of lambda failed')
    }
  }

  private translateAssign(sourceId: bigint): void {
    if (this.compStack.length < 2) {
      this.addCompileError(sourceId,
        `Assignment '=' needs two arguments`)
      return
    }
    const [register, rhs] = this.compStack.splice(-2)
    const name = (register as Register).name
    if (name === undefined) {
      this.addCompileError(sourceId,
        `Assignment '=' applied to a non-variable`)
      this.compStack.push(fail)
      return
    }

    const nextvar = this.contextGet(name, ['nextvar']) as Register
    if (nextvar) {
      this.compStack.push(rhs)
      this.applyFun(sourceId, 1, (value) => {
        nextvar.registerValue = just(value)
        return just(rv.mkBool(true))
      })
    } else {
      this.addCompileError(sourceId,
        `Undefined next variable in ${name} = ...`)
      this.compStack.push(fail)
    }
  }

  /**
    * A generalized application of a one-argument Callable to a set-like
    * runtime value, as required by `exists`, `forall`, `map`, and `filter`.
    *
    * This method expects `compStack` to look like follows:
    *
    *  - `(top)` translated lambda, as `Callable`.
    *
    *  - `(top - 1)`: a set-like value to iterate over, as `Computable`.
    *
    * The method evaluates the Callable for each element of the iterable value
    * and either produces `none`, if evaluation failed for one of the elements,
    * or it applies `mapResultAndElems` to the pairs that consists of the Callable
    * result and the original element of the iterable value.
    * The final result is stored on the stack.
    */
  private mapLambdaThenReduce(sourceId: bigint,
    mapResultAndElems:
      (_array: Array<[RuntimeValue, RuntimeValue]>) => RuntimeValue): void {
    if (this.compStack.length < 2) {
      this.addCompileError(sourceId, 'Not enough arguments')
      return
    }
    // lambda translated to Callable
    const callable = this.compStack.pop() as Callable
    // this method supports only 1-argument callables
    if (callable.registers.length !== 1) {
<<<<<<< HEAD
      this.addCompileError(sourceId, 'Not enough registers')
=======
      const nargs = callable.registers.length
      this.addCompileError(sourceId, `Expected 1 argument, found ${nargs}`)
>>>>>>> f3faae10
      return
    }
    // apply the lambda to a single element of the set
    const evaluateElem = function(elem: RuntimeValue):
      Maybe<[RuntimeValue, RuntimeValue]> {
      // store the set element in the register
      callable.registers[0].registerValue = just(elem)
      // evaluate the predicate using the register
      // (cast the result to RuntimeValue, as we use runtime values)
      const result = callable.eval().map(e => e as RuntimeValue)
      return result.map(result => [result, elem])
    }
    this.applyFun(sourceId,
      1,
      (iterable: Iterable<RuntimeValue>): Maybe<RuntimeValue> => {
        return flatMap(iterable, evaluateElem).map(rs => mapResultAndElems(rs))
      })
  }

  /**
   * Translate one of the operators: fold, foldl, and foldr.
   */
  private applyFold(sourceId: bigint, order: 'fwd' | 'rev'): void {
    if (this.compStack.length < 3) {
      this.addCompileError(sourceId, 'Not enough arguments for fold')
      return
    }
    // extract two arguments from the call stack and keep the set
    const callable = this.compStack.pop() as Callable
    // this method supports only 2-argument callables
    assert(callable.registers.length === 2)
    // compile the computation of the initial value
    const initialComp = this.compStack.pop() ?? fail
    // the register number depends on the traversal order
    const accumIndex = (order == 'fwd') ? 0 : 1
    // apply the lambda to a single element of the set
    const evaluateElem = function(elem: RuntimeValue): Maybe<EvalResult> {
      // The accumulator should have been set in the previous iteration.
      // Set the other register to the element.

      callable.registers[1 - accumIndex].registerValue = just(elem)
      const result = callable.eval()
      // save the result for the next iteration
      callable.registers[accumIndex].registerValue = result
      return result
    }
    // iterate over the iterable (a set or a list)
    this.applyFun(sourceId,
      1,
      (iterable: Iterable<RuntimeValue>): Maybe<any> => {
        return initialComp.eval().map(initialValue => {
          // save the initial value
          callable.registers[accumIndex].registerValue = just(initialValue)
          // fold the iterable
          return flatForEach(order, iterable, just(initialValue), evaluateElem)
        }).join()
      })
  }

  // pop nargs computable values, pass them the 'fun' function, and
  // push the combined computable value on the stack
  private applyFun(sourceId: bigint,
    nargs: number, fun: (..._args: RuntimeValue[]) => Maybe<RuntimeValue>) {
    if (this.compStack.length < nargs) {
      this.addCompileError(sourceId, 'Not enough arguments')
    } else {
      // pop nargs elements of the compStack
      const args = this.compStack.splice(-nargs, nargs)
      // produce the new computable value
      const comp = {
        eval: (): Maybe<RuntimeValue> => {
          try {
            // compute the values of the arguments at this point
            const values = args.map(a => a.eval())
            // if they are all defined, apply the function 'fun' to the arguments
            return merge(values)
              .map(vs => fun(...vs.map(v => v as RuntimeValue))).join()
          } catch (error) {
            const msg =
              (error instanceof Error) ? error.message : 'unknown error'
            this.addRuntimeError(sourceId, msg)
            return none()
          }
        },
      }
      this.compStack.push(comp)
    }
  }

  // if-then-else requires special treatment,
  // as it should not evaluate both arms
  private translateIfThenElse(sourceId: bigint) {
    if (this.compStack.length < 3) {
      this.addCompileError(sourceId, 'Not enough arguments')
    } else {
      // pop 3 elements of the compStack
      const [cond, thenArm, elseArm] = this.compStack.splice(-3, 3)
      // produce the new computable value
      const comp = {
        eval: () => {
          // compute the values of the arguments at this point
          const v =
            cond.eval().map(pred => pred.equals(rv.mkBool(true))
              ? thenArm.eval()
              : elseArm.eval())
          return v.join()
        },
      }
      this.compStack.push(comp)
    }
  }

  // translate and { A, ..., C }
  private translateAnd(app: ir.QuintApp) {
    if (this.compStack.length < app.args.length) {
      this.addCompileError(app.id, 'Not enough arguments on stack for "and"')
      return
    }
    const args = this.compStack.splice(-app.args.length)

    const lazyCompute = () => {
      let result: Maybe<EvalResult> = just(rv.mkBool(true))
      // Evaluate arguments iteratively.
      // Stop as soon as one of the arguments returns false.
      // This is a form of Boolean short-circuiting.
      for (const arg of args) {
        // either the argument is evaluated to false, or fails
        result = arg.eval().or(just(rv.mkBool(false)))
        const boolResult = (result.unwrap() as RuntimeValue).toBool()
        // as soon as one of the arguments evaluates to false,
        // break out of the loop
        if (boolResult === false) {
          break
        }
      }

      return result
    }

    this.compStack.push(mkFunComputable(lazyCompute))
  }

  // compute all { ... } or A.then(B)...then(E) for a chain of actions
  private chainAllOrThen(actions: Computable[], kind: 'all' | 'then'): Maybe<EvalResult> {
    // save the values of the next variables, as actions may update them
    const savedValues = this.snapshotNextVars()
    let result: Maybe<EvalResult> = just(rv.mkBool(true))
    // Evaluate arguments iteratively.
    // Stop as soon as one of the arguments returns false.
    // This is a form of Boolean short-circuiting.
    let nactionsLeft = actions.length
    for (const action of actions) {
      nactionsLeft--
      result = action.eval()
      if (result.isNone() || !(result.value as RuntimeValue).toBool()) {
        // As soon as one of the arguments does not evaluate to true,
        // break out of the loop.
        // Restore the values of the next variables,
        // as evaluation was not successful.
        this.recoverNextVars(savedValues)
        break
      }

      // switch to the next frame, when implementing A.then(B)
      if (kind === 'then' && nactionsLeft > 0) {
        this.shiftVars()
      }
    }

    return result
  }

  // translate all { A, ..., C } or A.then(B)
  private translateAllOrThen(app: ir.QuintApp): void {
    if (this.compStack.length < app.args.length) {
      this.addCompileError(app.id,
        `Not enough arguments on stack for "${app.opcode}"`)
      return
    }
    const args = this.compStack.splice(-app.args.length)

    const kind = app.opcode === 'then' ? 'then' : 'all'
    const lazyCompute = () => this.chainAllOrThen(args, kind)

    this.compStack.push(mkFunComputable(lazyCompute))
  }

  // translate A.repeated(i)
  private translateRepeated(app: ir.QuintApp): void {
    if (this.compStack.length < 2) {
      this.addCompileError(app.id,
        `Not enough arguments on stack for "${app.opcode}"`)
      return
    }
    const [action, niterations] = this.compStack.splice(-2)

    const lazyCompute = () => {
      // compute the number of iterations and repeat 'action' that many times
      return niterations.eval().map(num => {
        const n = Number((num as RuntimeValue).toInt())
        return this.chainAllOrThen(new Array(n).fill(action), 'then')
      }).join()
    }

    this.compStack.push(mkFunComputable(lazyCompute))
  }

  // translate or { A, ..., C }
  private translateOr(app: ir.QuintApp): void {
    if (this.compStack.length < app.args.length) {
      this.addCompileError(app.id,
        'Not enough arguments on stack for "or"')
      return
    }
    const args = this.compStack.splice(-app.args.length)

    const lazyCompute = () => {
      let result: Maybe<EvalResult> = just(rv.mkBool(false))
      // Evaluate arguments iteratively.
      // Stop as soon as one of the arguments returns true.
      // This is a form of Boolean short-circuiting.
      for (const arg of args) {
        // either the argument is evaluated to false, or fails
        result = arg.eval().or(just(rv.mkBool(false)))
        const boolResult = (result.unwrap() as RuntimeValue).toBool()
        // as soon as one of the arguments evaluates to false,
        // break out of the loop
        if (boolResult === true) {
          break
        }
      }

      return result
    }

    this.compStack.push(mkFunComputable(lazyCompute))
  }

  // translate any { A, ..., C }
  private translateOrAction(app: ir.QuintApp): void {
    if (this.compStack.length < app.args.length) {
      this.addCompileError(app.id,
        'Not enough arguments on stack for "any"')
      return
    }
    const args = this.compStack.splice(-app.args.length)

    // According to the semantics of action-level disjunctions,
    // we have to find out which branches are enabled and pick one of them
    // non-deterministically. Instead of modeling non-determinism,
    // we use a random number generator. This may change in the future.
    const lazyCompute = () => {
      // save the values of the next variables, as actions may update them
      const valuesBefore = this.snapshotNextVars()
      // we store the potential successor values in this array
      const successors = []
      // Evaluate arguments iteratively.
      for (const arg of args) {
        this.recoverNextVars(valuesBefore)
        // either the argument is evaluated to false, or fails
        const result = arg.eval().or(just(rv.mkBool(false)))
        const boolResult = (result.unwrap() as RuntimeValue).toBool()
        // if this arm evaluates to true, save it in the candidates
        if (boolResult === true) {
          successors.push(this.snapshotNextVars())
        }
      }

      const ncandidates = successors.length
      if (ncandidates === 0) {
        // no successor: restore the state and return false
        this.recoverNextVars(valuesBefore)
        return just(rv.mkBool(false))
      } else {
        // randomly pick a successor and return true
        // https://stackoverflow.com/questions/4959975/generate-random-number-between-two-numbers-in-javascript
        const choice = Math.floor(this.rand() * ncandidates)
        this.recoverNextVars(successors[choice])
        return just(rv.mkBool(true))
      }
    }

    this.compStack.push(mkFunComputable(lazyCompute))
  }

  // Apply the operator oneOf.
  private applyOneOf(sourceId: bigint) {
    this.applyFun(sourceId,
      1,
      set => {
        const elem = set.pick(this.rand())
        if (elem) {
          return just(elem)
        } else {
          this.addRuntimeError(sourceId, `Applied oneOf to an empty set`)
          return none()
        }
      }
    )
  }

  private test(sourceId: bigint) {
    if (this.compStack.length < 5) {
      this.addCompileError(sourceId,
        'Not enough arguments on stack for "_test"')
      return
    }

    const [nruns, nsteps, init, next, inv] = this.compStack.splice(-5)
    this.runTestSimulation(nruns, nsteps, init, next, inv)
  }

  private testOnce(sourceId: bigint) {
    if (this.compStack.length < 4) {
      this.addCompileError(sourceId,
        'Not enough arguments on stack for "_testOnce"')
      return
    }

    const [nsteps, init, next, inv] = this.compStack.splice(-4)
    const nruns = mkConstComputable(rv.mkInt(1n))
    this.runTestSimulation(nruns, nsteps, init, next, inv)
  }

  // The simulator core: produce multiple random runs
  // and check the given state invariant (state assertion).
  //
  // Technically, this is similar to the implementation of folds.
  // However, it also restores the state and saves a trace, if there is any.
  private runTestSimulation(
    nrunsComp: Computable, nstepsComp: Computable, init: Computable, next: Computable, inv: Computable
  ) {
    // convert the current variable values to a record
    const varsToRecord = () => {
      const map: [string, RuntimeValue][] =
        this.vars
          .filter(r => r.registerValue.isJust())
          .map(r => [r.name, r.registerValue.value as RuntimeValue])
      return rv.mkRecord(map)
    }

    const doRun = (): Maybe<EvalResult> => {
      return merge([nrunsComp, nstepsComp].map(c => c.eval())).map(([nrunsRes, nstepsRes]) => {
        const isTrue = (res: Maybe<EvalResult>) => {
          return !res.isNone() &&
            (res.value as RuntimeValue).toBool() === true
        }
        // the trace collected during the run
        let trace: RuntimeValue[] = []
        // a failure flag for the case a runtime error is found
        let failure = false
        // the value to be returned in the end of evaluation
        let errorFound = false
        // save the registers to recover them later
        const vars = this.snapshotVars()
        const nextVars = this.snapshotNextVars()
        // do multiple runs, stop at the first failing run
        const nruns = (nrunsRes as RuntimeValue).toInt()
        for (let runNo = 0;
          !errorFound && !failure && runNo < nruns; runNo++) {
          trace = []
          // check Init()
          const initResult = init.eval()
          failure = initResult.isNone() || failure
          if (isTrue(initResult)) {
            // The initial action evaluates to true.
            // Our guess of values was good.
            this.shiftVars()
            trace.push(varsToRecord())
            // check the invariant Inv
            const invResult = inv.eval()
            failure = invResult.isNone() || failure
            if (!isTrue(invResult)) {
              errorFound = true
            } else {
              // check all { Next(), shift(), Inv } in a loop
              const nsteps = (nstepsRes as RuntimeValue).toInt()
              for (let i = 0; !errorFound && !failure && i < nsteps; i++) {
                const nextResult = next.eval()
                failure = nextResult.isNone() || failure
                if (isTrue(nextResult)) {
                  this.shiftVars()
                  trace.push(varsToRecord())
                  errorFound = !isTrue(inv.eval())
                } else {
                  // Otherwise, the run cannot be extended.
                  // In some cases, this may indicate a deadlock.
                  // Since we are doing random simulation, it is very likely
                  // that we have not generated good values for extending
                  // the run. Hence, do not report an error here, but simply
                  // drop the run. Otherwise, we would have a lot of false
                  // positives, which look like deadlocks but they are not.
                  break
                }
              }
            }
          }
          // recover the state variables
          this.recoverVars(vars)
          this.recoverNextVars(nextVars)
        } // end of a single random run
        // save the trace (there are a few shadow variables, hence, the loop)
        this.shadowVars.forEach(r => {
          if (r.name === lastTraceName) {
            r.registerValue = just(rv.mkList(trace))
          }
        })
        // finally, return true, if no error was found
        return (!failure) ? just(rv.mkBool(!errorFound)) : none()
      }).join()
    }
    this.compStack.push(mkFunComputable(doRun))
  }

  private shiftVars() {
    this.recoverVars(this.snapshotNextVars())
    this.nextVars.forEach(r => r.registerValue = none())
  }

  // save the values of the vars into an array
  private snapshotVars(): Maybe<RuntimeValue>[] {
    return this.vars.map(r => r.registerValue)
  }

  // save the values of the next vars into an array
  private snapshotNextVars(): Maybe<RuntimeValue>[] {
    return this.nextVars.map(r => r.registerValue)
  }

  // load the values of the variables from an array
  private recoverVars(values: Maybe<RuntimeValue>[]) {
    this.vars.forEach((r, i) => r.registerValue = values[i])
  }

  // load the values of the next variables from an array
  private recoverNextVars(values: Maybe<RuntimeValue>[]) {
    this.nextVars.forEach((r, i) => r.registerValue = values[i])
  }

  private contextGet(name: string | bigint, kinds: ComputableKind[]) {
    for (const k of kinds) {
      const value = this.context.get(kindName(k, name))
      if (value) {
        return value
      }
    }

    return undefined
  }

  private contextLookup(id: bigint, kinds: ComputableKind[]) {
    const vdef = this.lookupTable.get(id)
    if (vdef) {
      const refId = vdef.reference!
      for (const k of kinds) {
        const value = this.context.get(kindName(k, refId))
        if (value) {
          return value
        }
      }
    }

    return undefined
  }

  // Access a list via an index
  private getListElem(sourceId: bigint, list: List<RuntimeValue>, idx: number) {
    if (idx >= 0n && idx < list.size) {
      const elem = list.get(Number(idx))
      return elem ? just(elem) : none()
    } else {
      this.addRuntimeError(sourceId, `Out of bounds, nth(${idx})`)
      return none()
    }
  }

  // Update a list via an index
  private updateList(sourceId: bigint, list: List<RuntimeValue>, idx: number, value: RuntimeValue) {
    if (idx >= 0n && idx < list.size) {
      return just(rv.mkList(list.set(Number(idx), value)))
    } else {
      this.addRuntimeError(sourceId, `Out of bounds, replaceAt(..., ${idx}, ...)`)
      return none()
    }
  }

  // slice a list
  private sliceList(sourceId: bigint, list: List<RuntimeValue>, start: number, end: number) {
    return just(rv.mkList(list.slice(start, end)))
  }
}

// make a `Computable` that always returns a given runtime value
function mkConstComputable(value: RuntimeValue) {
  return {
    eval: () => {
      return just<any>(value)
    },
  }
}

// make a `Computable` that always returns a given runtime value
function mkFunComputable(fun: () => Maybe<EvalResult>) {
  return {
    eval: () => {
      return fun()
    },
  }
}

/**
 * Apply `f` to every element of `iterable` and either:
 *
 *  - return `none`, if one of the results is `none`, or
 *  - return `just` of the unpacked results.
 */
function flatMap<T, R>(iterable: Iterable<T>, f: (_arg: T) => Maybe<R>): Maybe<Array<R>> {
  const results: R[] = []
  for (const arg of iterable) {
    const res = f(arg)
    if (res.isNone()) {
      return none<Array<R>>()
    } else {
      const { value } = res
      results.push(value)
    }
  }

  return just(results)
}

/**
 * Apply `f` to every element of `iterable` and either:
 *
 *  - return `none`, if one of the results is `none`, or
 *  - return `just` of the last result.
 */
function flatForEach<T, R>(order: 'fwd' | 'rev',
  iterable: Iterable<T>, init: Maybe<R>, f: (_arg: T) => Maybe<R>): Maybe<R> {
  let result: Maybe<R> = init
  // if the reverse order is required, reverse the array
  const iter = (order === 'fwd') ? iterable : Array(...iterable).reverse()
  for (const arg of iter) {
    result = f(arg)
    if (result.isNone()) {
      return result
    }
  }

  return result
}<|MERGE_RESOLUTION|>--- conflicted
+++ resolved
@@ -146,23 +146,16 @@
     if (boundValue === undefined) {
       this.addCompileError(opdef.id,
         `No expression for ${opdef.name} on compStack`)
-<<<<<<< HEAD
-    } else {
-      const kname = kindName('callable', opdef.id)
-      // bind the callable from the stack
-      this.context.set(kname, value)
-
-      if (specialNames.includes(opdef.name)) {
-        // bind the callable under its name as well
-        this.context.set(kindName('callable', opdef.name), value)
-      }
-=======
       return
     }
-
     const kname = kindName('callable', opdef.id)
     // bind the callable from the stack
     this.context.set(kname, boundValue)
+
+    if (specialNames.includes(opdef.name)) {
+      // bind the callable under its name as well
+      this.context.set(kindName('callable', opdef.name), boundValue)
+    }
   }
 
   exitLet(letDef: ir.QuintLet) {
@@ -202,7 +195,6 @@
       const result = undecoratedEval()
       boundValue.eval = boundValueEval
       return result
->>>>>>> f3faae10
     }
   }
 
@@ -996,12 +988,8 @@
     const callable = this.compStack.pop() as Callable
     // this method supports only 1-argument callables
     if (callable.registers.length !== 1) {
-<<<<<<< HEAD
-      this.addCompileError(sourceId, 'Not enough registers')
-=======
       const nargs = callable.registers.length
       this.addCompileError(sourceId, `Expected 1 argument, found ${nargs}`)
->>>>>>> f3faae10
       return
     }
     // apply the lambda to a single element of the set
