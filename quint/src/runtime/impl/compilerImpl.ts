--- conflicted
+++ resolved
@@ -40,8 +40,7 @@
 import { format } from '../../prettierimp'
 import { unreachable } from '../../util'
 import { zerog } from '../../idGenerator'
-<<<<<<< HEAD
-import { chunk } from 'lodash'
+import { chunk, times } from 'lodash'
 import { Either, left, mergeInMany, right } from '@sweet-monads/either'
 import { applyBoolOp, applyFold, applyFun, getListElem, mapLambdaThenReduce } from './operatorEvaluator'
 import {
@@ -54,85 +53,6 @@
 } from './base'
 import { updateList } from './operatorEvaluator'
 import { sliceList } from './operatorEvaluator'
-=======
-import { chunk, times } from 'lodash'
-
-// Internal names in the compiler, which have special treatment.
-// For some reason, if we replace 'q::input' with inputDefName, everything breaks.
-// What kind of JS magic is that?
-const specialNames = ['q::input', 'q::runResult', 'q::nruns', 'q::nsteps', 'q::init', 'q::next', 'q::inv']
-
-/**
- * Returns a Map containing the built-in Computable objects for the Quint language.
- * These include the callable objects for Bool, Int, and Nat.
- *
- * @returns a Map containing the built-in Computable objects.
- */
-export function builtinContext() {
-  return new Map<string, Computable>([
-    [kindName('callable', 'Bool'), mkCallable([], mkConstComputable(rv.mkSet([rv.mkBool(false), rv.mkBool(true)])))],
-    [kindName('callable', 'Int'), mkCallable([], mkConstComputable(rv.mkInfSet('Int')))],
-    [kindName('callable', 'Nat'), mkCallable([], mkConstComputable(rv.mkInfSet('Nat')))],
-  ])
-}
-
-/**
- * Represents the state of evaluation of Quint code.
- * All the fields are mutated by CompilerVisitor, either directly, or via calls.
- */
-export interface EvaluationState {
-  // The context of the evaluation, containing the Computable objects.
-  context: Map<string, Computable>
-  // The list of variables in the current state.
-  vars: Register[]
-  // The list of variables in the next state.
-  nextVars: Register[]
-  // The current trace of states
-  trace: Trace
-  // The error tracker for the evaluation to store errors on callbacks.
-  errorTracker: CompilerErrorTracker
-  // The execution listener that the compiled code uses to report execution info.
-  listener: ExecutionListener
-}
-
-/**
- * Creates a new EvaluationState object.
- *
- * @returns a new EvaluationState object.
- */
-export class CompilerErrorTracker {
-  // messages that are produced during compilation
-  compileErrors: QuintError[] = []
-  // messages that get populated as the compiled code is executed
-  runtimeErrors: QuintError[] = []
-
-  addCompileError(reference: bigint, code: ErrorCode, message: string) {
-    this.compileErrors.push({ code, message, reference })
-  }
-
-  addRuntimeError(reference: bigint, code: ErrorCode, message: string) {
-    this.runtimeErrors.push({ code, message, reference })
-  }
-}
-
-/**
- * Creates a new EvaluationState object with the initial state of the evaluation.
- *
- * @returns a new EvaluationState object
- */
-export function newEvaluationState(listener: ExecutionListener): EvaluationState {
-  const state: EvaluationState = {
-    context: builtinContext(),
-    vars: [],
-    nextVars: [],
-    trace: new Trace(),
-    errorTracker: new CompilerErrorTracker(),
-    listener: listener,
-  }
-
-  return state
-}
->>>>>>> 36a8383a
 
 /**
  * Compiler visitor turns Quint definitions and expressions into Computable
@@ -241,12 +161,7 @@
   exitOpDef(opdef: ir.QuintOpDef) {
     // Either a runtime value, or a def, action, etc.
     // All of them are compiled to callables, which may have zero parameters.
-<<<<<<< HEAD
-    let boundValue = this.compStack.pop()
-
-=======
     let boundValue = this.compStack.pop() as Callable
->>>>>>> 36a8383a
     if (boundValue === undefined) {
       this.errorTracker.addCompileError(opdef.id, 'QNT501', `No expression for ${opdef.name} on compStack`)
       return
@@ -302,7 +217,7 @@
     if (opdef.qualifier === 'action' && opdef.expr.kind === 'lambda') {
       const unwrappedValue = boundValue
       boundValue = {
-        eval: (args?: Maybe<any>[]) => {
+        eval: (args?: Either<QuintError, any>[]) => {
           if (this.actionTaken.isNone()) {
             this.actionTaken = just(rv.mkStr(opdef.name))
           }
@@ -372,7 +287,7 @@
       //
       // action timeRelatedAction(time) = any { AdvanceTime(time), RevertTime(time) }
 
-      if (result.isJust() && qualifier === 'nondet') {
+      if (result.isRight() && qualifier === 'nondet') {
         // A nondet value was just defined, save it in the nondetPicks record.
         const value = rv.mkVariant('Some', cachedValue.value as RuntimeValue)
         this.nondetPicks = rv.mkRecord(this.nondetPicks.toOrderedMap().set(letDef.opdef.name, value))
@@ -1006,7 +921,7 @@
               last_lists = new_lists
             })
 
-            return just(rv.mkSet(lists.map(list => rv.mkList(list)).toOrderedSet()))
+            return right(rv.mkSet(lists.map(list => rv.mkList(list)).toOrderedSet()))
           })
           break
 
@@ -1595,12 +1510,7 @@
                   }
                   this.execListener.onUserOperatorCall(nextApp)
                   const nextResult = next.eval()
-<<<<<<< HEAD
                   failure = nextResult.isLeft() || failure
-=======
-                  failure = nextResult.isNone() || failure
-
->>>>>>> 36a8383a
                   if (isTrue(nextResult)) {
                     this.shiftVars()
                     this.trace.extend(this.varsToRecord())
